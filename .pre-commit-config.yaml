--- conflicted
+++ resolved
@@ -79,7 +79,6 @@
         args:
           - --tabwidth=2
 
-<<<<<<< HEAD
   # Uncomment when https://github.com/PyCQA/docformatter/issues/293 is fixed
   # - repo: https://github.com/pycqa/docformatter
   #   rev: v1.7.3
@@ -102,16 +101,4 @@
         verbose: true
         # args:
         #   - --exclude-pattern
-        #   - '^Merge( '
-=======
-#   Uncomment when https://github.com/PyCQA/docformatter/issues/293 is fixed
-#   - repo: https://github.com/pycqa/docformatter
-#     rev: v1.7.3
-#     hooks:
-#       - id: docformatter
-#         args: [
-#           --wrap-descriptions=0,
-#           --in-place,
-#           --blank
-#         ]
->>>>>>> bea02807
+        #   - '^Merge( '