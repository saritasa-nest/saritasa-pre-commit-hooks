--- conflicted
+++ resolved
@@ -91,18 +91,6 @@
 
 This is it!
 
-<<<<<<< HEAD
-### `jira-pre-commit`
-
-Prevent committing without Jira Task ID in the commit message.
-
-- Fails the commit if no Jira Task ID (e.g., `JIRA-1234`) is found in the commit message.
-- Provides possibility to exclude commits by regex (i.e. to exclude `Merge ` commits)
-
-### Hook usage example
-
-Example of what should be added to `.pre-commit-config.yaml`:
-=======
 ### `add_task_number`
 
 Provide task number to commit automatically. It takes task number from branch's name, so branch should have pre-defined
@@ -123,14 +111,36 @@
 ```
 
 Example of what should be added to `.pre-commit-config.yaml`
->>>>>>> bea02807
 
 ```yaml
 repos:
   - repo: https://github.com/saritasa-nest/saritasa-pre-commit-hooks
     rev: 0.0.2
     hooks:
-<<<<<<< HEAD
+      - id: add-task-number
+        # To check logs about which task was appended to commit message
+        verbose: true
+        args:
+          - "--branch-regex=feature/(?P<task>[A-Z]{2,11}-[0-9]{1,6})-.*"
+          - "--format={message}\\n\\nTask: {task}"
+```
+
+### `jira-pre-commit`
+
+Prevent committing without Jira Task ID in the commit message.
+
+- Fails the commit if no Jira Task ID (e.g., `JIRA-1234`) is found in the commit message.
+- Provides possibility to exclude commits by regex (i.e. to exclude `Merge ` commits)
+
+### Hook usage example
+
+Example of what should be added to `.pre-commit-config.yaml`:
+
+```yaml
+repos:
+  - repo: https://github.com/saritasa-nest/saritasa-pre-commit-hooks
+    rev: 0.0.2
+    hooks:
       - id: jira_pre_commit
         stages:
           - commit-msg
@@ -176,13 +186,4 @@
 
 In a case of an invalid regex of a provided pattern (i.e. unclosed brackets), hook will catch an error, fail and output below message with an actual regex error:
 
-- **[ERROR] Invalid regex 'bracket( ': missing ), unterminated subpattern**
-=======
-      - id: add-task-number
-        # To check logs about which task was appended to commit message
-        verbose: true
-        args:
-          - "--branch-regex=feature/(?P<task>[A-Z]{2,11}-[0-9]{1,6})-.*"
-          - "--format={message}\\n\\nTask: {task}"
-```
->>>>>>> bea02807
+- **[ERROR] Invalid regex 'bracket( ': missing ), unterminated subpattern**