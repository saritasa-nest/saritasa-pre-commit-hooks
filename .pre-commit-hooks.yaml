<<<<<<< HEAD
---
- id: check-nginx-wide-range
  name: check wide `try_files` directive
  description: prevents from committing nginx configs with wide `try_files` directives
    without disabled locations
  entry: check-nginx-wide-range
  language: python
  stages:
    - pre-commit
    - pre-push
    - manual
  require_serial: true

- id: jira-pre-commit
  name: Jira Task ID in the commit message
  description: Checks for Jira Task ID in the commit message
  entry: jira-pre-commit
  language: python
  stages:
    - commit-msg
=======
-   id: check-nginx-wide-range
    name: check wide `try_files` directive
    description: prevents from committing nginx configs with wide `try_files` directives without disabled locations
    entry: check-nginx-wide-range
    language: python
    stages: [pre-commit, pre-push, manual]
    require_serial: true

-   id: add-task-number
    name: add-task-number
    entry: add-task-number
    language: python
    description: pre-commit hook for adding issue task number to your git commit messages
    stages: [commit-msg]
>>>>>>> bea02807
<|MERGE_RESOLUTION|>--- conflicted
+++ resolved
@@ -1,4 +1,3 @@
-<<<<<<< HEAD
 ---
 - id: check-nginx-wide-range
   name: check wide `try_files` directive
@@ -12,26 +11,18 @@
     - manual
   require_serial: true
 
+- id: add-task-number
+  name: add-task-number
+  entry: add-task-number
+  language: python
+  description: pre-commit hook for adding issue task number to your git commit messages
+  stages:
+    - commit-msg
+
 - id: jira-pre-commit
   name: Jira Task ID in the commit message
   description: Checks for Jira Task ID in the commit message
   entry: jira-pre-commit
   language: python
   stages:
-    - commit-msg
-=======
--   id: check-nginx-wide-range
-    name: check wide `try_files` directive
-    description: prevents from committing nginx configs with wide `try_files` directives without disabled locations
-    entry: check-nginx-wide-range
-    language: python
-    stages: [pre-commit, pre-push, manual]
-    require_serial: true
-
--   id: add-task-number
-    name: add-task-number
-    entry: add-task-number
-    language: python
-    description: pre-commit hook for adding issue task number to your git commit messages
-    stages: [commit-msg]
->>>>>>> bea02807
+    - commit-msg